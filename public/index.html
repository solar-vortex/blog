<!DOCTYPE html>
<html lang="en" dir="auto">

<head>
	<meta name="generator" content="Hugo 0.145.0"><script src="/blog/livereload.js?mindelay=10&amp;v=2&amp;port=1313&amp;path=blog/livereload" data-no-instant defer></script><meta charset="utf-8">
<meta http-equiv="X-UA-Compatible" content="IE=edge">
<meta name="viewport" content="width=device-width, initial-scale=1, shrink-to-fit=no">
<meta name="robots" content="noindex, nofollow">
<title>Solar Vortex</title>

<meta name="description" content="">
<meta name="author" content="">
<link rel="canonical" href="http://localhost:1313/blog/">
<link crossorigin="anonymous" href="/blog/assets/css/stylesheet.45e028aa8ce0961349adf411b013ee39406be2c0bc80d4ea3fc04555f7f4611a.css" integrity="sha256-ReAoqozglhNJrfQRsBPuOUBr4sC8gNTqP8BFVff0YRo=" rel="preload stylesheet" as="style">
<link rel="icon" href="http://localhost:1313/blog/favicon.ico">
<link rel="icon" type="image/png" sizes="16x16" href="http://localhost:1313/blog/favicon-16x16.png">
<link rel="icon" type="image/png" sizes="32x32" href="http://localhost:1313/blog/favicon-32x32.png">
<link rel="apple-touch-icon" href="http://localhost:1313/blog/apple-touch-icon.png">
<link rel="mask-icon" href="http://localhost:1313/blog/safari-pinned-tab.svg">
<meta name="theme-color" content="#2e2e33">
<meta name="msapplication-TileColor" content="#2e2e33">
<link rel="alternate" type="application/rss+xml" href="http://localhost:1313/blog/index.xml">
<link rel="alternate" hreflang="en" href="http://localhost:1313/blog/">
<noscript>
    <style>
        #theme-toggle,
        .top-link {
            display: none;
        }

    </style>
    <style>
        @media (prefers-color-scheme: dark) {
            :root {
                --theme: rgb(29, 30, 32);
                --entry: rgb(46, 46, 51);
                --primary: rgb(218, 218, 219);
                --secondary: rgb(155, 156, 157);
                --tertiary: rgb(65, 66, 68);
                --content: rgb(196, 196, 197);
                --code-block-bg: rgb(46, 46, 51);
                --code-bg: rgb(55, 56, 62);
                --border: rgb(51, 51, 51);
            }

            .list {
                background: var(--theme);
            }

            .list:not(.dark)::-webkit-scrollbar-track {
                background: 0 0;
            }

            .list:not(.dark)::-webkit-scrollbar-thumb {
                border-color: var(--theme);
            }
        }

    </style>
</noscript>
</head>

<body class="list" id="top">
<script>
    if (localStorage.getItem("pref-theme") === "dark") {
        document.body.classList.add('dark');
    } else if (localStorage.getItem("pref-theme") === "light") {
        document.body.classList.remove('dark')
    } else if (window.matchMedia('(prefers-color-scheme: dark)').matches) {
        document.body.classList.add('dark');
    }

</script>

<header class="header">
    <nav class="nav">
        <div class="logo">
            <a href="http://localhost:1313/blog/" accesskey="h" title="Solar Vortex (Alt + H)">
                <img src="http://localhost:1313/blog/imgs/logo.png" alt="" aria-label="logo"
                    height="43">Solar Vortex</a>
            <div class="logo-switches">
                <button id="theme-toggle" accesskey="t" title="(Alt + T)">
                    <svg id="moon" xmlns="http://www.w3.org/2000/svg" width="24" height="18" viewBox="0 0 24 24"
                        fill="none" stroke="currentColor" stroke-width="2" stroke-linecap="round"
                        stroke-linejoin="round">
                        <path d="M21 12.79A9 9 0 1 1 11.21 3 7 7 0 0 0 21 12.79z"></path>
                    </svg>
                    <svg id="sun" xmlns="http://www.w3.org/2000/svg" width="24" height="18" viewBox="0 0 24 24"
                        fill="none" stroke="currentColor" stroke-width="2" stroke-linecap="round"
                        stroke-linejoin="round">
                        <circle cx="12" cy="12" r="5"></circle>
                        <line x1="12" y1="1" x2="12" y2="3"></line>
                        <line x1="12" y1="21" x2="12" y2="23"></line>
                        <line x1="4.22" y1="4.22" x2="5.64" y2="5.64"></line>
                        <line x1="18.36" y1="18.36" x2="19.78" y2="19.78"></line>
                        <line x1="1" y1="12" x2="3" y2="12"></line>
                        <line x1="21" y1="12" x2="23" y2="12"></line>
                        <line x1="4.22" y1="19.78" x2="5.64" y2="18.36"></line>
                        <line x1="18.36" y1="5.64" x2="19.78" y2="4.22"></line>
                    </svg>
                </button>
            </div>
        </div>
        <ul id="menu">
        </ul>
    </nav>
</header>
<main class="main"> 

<article class="first-entry"> 
<<<<<<< HEAD
<figure class="entry-cover"><img loading="lazy" src="http://localhost:1313/blog/imgs/MovingShadows-ezgif.com-crop.gif" alt="Solar Potential Map">
</figure>
  <header class="entry-header">
    <h2 class="entry-hint-parent">3D Solar Rooftop Mapping with Google 3D Tiles, Deck.gl, and Three.js
    </h2>
  </header>
  <div class="entry-content">
    <p>Introduction Estimating solar potential isn’t just about mapping rooftops—it requires accurate panel placement, shading analysis, and real-time sun exposure calculations. To achieve this, we integrated Google’s Photorealistic 3D Tiles with Deck.gl’s Tiles3DLayer and Three.js for rendering dynamically placed solar panels.
While Deck.gl provides high-performance geospatial visualization, Three.js gives us precise control over materials, object transformations, and real-time shadows. Combining both frameworks allowed us to create an efficient, interactive 3D solar analysis tool.
...</p>
  </div>
  <footer class="entry-footer"><span title='2025-02-10 17:08:07 +0530 IST'>February 10, 2025</span>&nbsp;·&nbsp;| Prathamesh Badgujar</footer>
  <a class="entry-link" aria-label="post link to 3D Solar Rooftop Mapping with Google 3D Tiles, Deck.gl, and Three.js" href="http://localhost:1313/blog/post/blog2/"></a>
=======
<figure class="entry-cover"><img loading="lazy" src="http://localhost:1313/blog/imgs/bipv.gif" alt="Solar Potential Map">
</figure>
  <header class="entry-header">
    <h2 class="entry-hint-parent">Calculating BIPV Potential Using GHI, DNI, and Other Solar Parameters
    </h2>
  </header>
  <div class="entry-content">
    <p>Introduction Building-Integrated Photovoltaics (BIPV) present an innovative way to harness solar energy by integrating photovoltaic panels into a building’s façades and rooftops. Unlike conventional rooftop-mounted solar panels, BIPV panels serve both architectural and functional purposes, making them an essential part of sustainable urban development.
However, accurately estimating the energy generation potential of BIPV requires precise calculations that consider various solar radiation parameters, including:
Global Horizontal Irradiance (GHI) – the total solar energy incident on a horizontal surface. Direct Normal Irradiance (DNI) – the amount of direct sunlight received perpendicular to the sun’s rays. Diffuse Horizontal Irradiance (DHI) – the scattered sunlight reaching the surface from the atmosphere. In this blog, we discuss how these parameters contribute to BIPV energy estimation and how we integrate them into our 3D city model-based solar analysis for an accurate and interactive assessment.
...</p>
  </div>
  <footer class="entry-footer"><span title='2025-02-10 17:08:07 +0530 IST'>February 10, 2025</span>&nbsp;·&nbsp;| Sagar Singh</footer>
  <a class="entry-link" aria-label="post link to Calculating BIPV Potential Using GHI, DNI, and Other Solar Parameters" href="http://localhost:1313/blog/post/blog3/"></a>
>>>>>>> a9ad8f7e
</article>

<article class="post-entry"> 
<figure class="entry-cover"><img loading="lazy" src="http://localhost:1313/blog/imgs/image.jpg" alt="Solar Potential Map">
</figure>
  <header class="entry-header">
    <h2 class="entry-hint-parent">Running Custom WebGL Shaders Using Deck.gl for Solar Potential Analysis
    </h2>
  </header>
  <div class="entry-content">
    <p>Introduction Accurate solar potential analysis requires precise shadow modeling—a challenge when dealing with large-scale city models in real time. Traditional GIS tools often rely on precomputed static shadow maps, but for dynamic sun positions and interactive analysis, we need a more flexible approach.
Leveraging Deck.gl’s WebGL-powered rendering pipeline, we implemented a custom shader-based solution to calculate real-time solar exposure on buildings. By extending Deck.gl’s built-in layers with custom GLSL shaders, we were able to:
...</p>
  </div>
  <footer class="entry-footer"><span title='2025-02-10 17:08:07 +0530 IST'>February 10, 2025</span>&nbsp;·&nbsp;| Atharva Garole</footer>
  <a class="entry-link" aria-label="post link to Running Custom WebGL Shaders Using Deck.gl for Solar Potential Analysis" href="http://localhost:1313/blog/post/customshaders/"></a>
</article>

<article class="post-entry"> 
  <header class="entry-header">
    <h2 class="entry-hint-parent">Second Blog
    </h2>
  </header>
  <div class="entry-content">
    <p>Citation @article{CustomShader, title = &#34;Second Blog&#34;, author = &#34;Prathamesh Badgujar&#34;, journal = &#34;solar-vortex.github.io&#34;, year = &#34;2025&#34;, month = &#34;Feb&#34;, url = &#34;https://solar-vortex.github.io/blog/post/customshaders/&#34; } </p>
  </div>
  <footer class="entry-footer"><span title='2025-02-10 17:08:07 +0530 IST'>February 10, 2025</span>&nbsp;·&nbsp;| Prathamesh Badgujar</footer>
  <a class="entry-link" aria-label="post link to Second Blog" href="http://localhost:1313/blog/post/blog2/"></a>
</article>
    </main>
    
<footer class="footer">
        <span>&copy; 2025 <a href="http://localhost:1313/blog/">Solar Vortex</a></span> · 

    <span>
        Powered by
        <a href="https://gohugo.io/" rel="noopener noreferrer" target="_blank">Hugo</a> &
        <a href="https://github.com/adityatelange/hugo-PaperMod/" rel="noopener" target="_blank">PaperMod</a>
    </span>
</footer>
<a href="#top" aria-label="go to top" title="Go to Top (Alt + G)" class="top-link" id="top-link" accesskey="g">
    <svg xmlns="http://www.w3.org/2000/svg" viewBox="0 0 12 6" fill="currentColor">
        <path d="M12 6H0l6-6z" />
    </svg>
</a>

<script>
    let menu = document.getElementById('menu')
    if (menu) {
        menu.scrollLeft = localStorage.getItem("menu-scroll-position");
        menu.onscroll = function () {
            localStorage.setItem("menu-scroll-position", menu.scrollLeft);
        }
    }

    document.querySelectorAll('a[href^="#"]').forEach(anchor => {
        anchor.addEventListener("click", function (e) {
            e.preventDefault();
            var id = this.getAttribute("href").substr(1);
            if (!window.matchMedia('(prefers-reduced-motion: reduce)').matches) {
                document.querySelector(`[id='${decodeURIComponent(id)}']`).scrollIntoView({
                    behavior: "smooth"
                });
            } else {
                document.querySelector(`[id='${decodeURIComponent(id)}']`).scrollIntoView();
            }
            if (id === "top") {
                history.replaceState(null, null, " ");
            } else {
                history.pushState(null, null, `#${id}`);
            }
        });
    });

</script>
<script>
    var mybutton = document.getElementById("top-link");
    window.onscroll = function () {
        if (document.body.scrollTop > 800 || document.documentElement.scrollTop > 800) {
            mybutton.style.visibility = "visible";
            mybutton.style.opacity = "1";
        } else {
            mybutton.style.visibility = "hidden";
            mybutton.style.opacity = "0";
        }
    };

</script>
<script>
    document.getElementById("theme-toggle").addEventListener("click", () => {
        if (document.body.className.includes("dark")) {
            document.body.classList.remove('dark');
            localStorage.setItem("pref-theme", 'light');
        } else {
            document.body.classList.add('dark');
            localStorage.setItem("pref-theme", 'dark');
        }
    })

</script>
</body>

</html><|MERGE_RESOLUTION|>--- conflicted
+++ resolved
@@ -108,7 +108,6 @@
 <main class="main"> 
 
 <article class="first-entry"> 
-<<<<<<< HEAD
 <figure class="entry-cover"><img loading="lazy" src="http://localhost:1313/blog/imgs/MovingShadows-ezgif.com-crop.gif" alt="Solar Potential Map">
 </figure>
   <header class="entry-header">
@@ -122,7 +121,9 @@
   </div>
   <footer class="entry-footer"><span title='2025-02-10 17:08:07 +0530 IST'>February 10, 2025</span>&nbsp;·&nbsp;| Prathamesh Badgujar</footer>
   <a class="entry-link" aria-label="post link to 3D Solar Rooftop Mapping with Google 3D Tiles, Deck.gl, and Three.js" href="http://localhost:1313/blog/post/blog2/"></a>
-=======
+</article>
+
+<article class="post-entry"> 
 <figure class="entry-cover"><img loading="lazy" src="http://localhost:1313/blog/imgs/bipv.gif" alt="Solar Potential Map">
 </figure>
   <header class="entry-header">
@@ -137,7 +138,6 @@
   </div>
   <footer class="entry-footer"><span title='2025-02-10 17:08:07 +0530 IST'>February 10, 2025</span>&nbsp;·&nbsp;| Sagar Singh</footer>
   <a class="entry-link" aria-label="post link to Calculating BIPV Potential Using GHI, DNI, and Other Solar Parameters" href="http://localhost:1313/blog/post/blog3/"></a>
->>>>>>> a9ad8f7e
 </article>
 
 <article class="post-entry"> 
@@ -155,18 +155,6 @@
   <footer class="entry-footer"><span title='2025-02-10 17:08:07 +0530 IST'>February 10, 2025</span>&nbsp;·&nbsp;| Atharva Garole</footer>
   <a class="entry-link" aria-label="post link to Running Custom WebGL Shaders Using Deck.gl for Solar Potential Analysis" href="http://localhost:1313/blog/post/customshaders/"></a>
 </article>
-
-<article class="post-entry"> 
-  <header class="entry-header">
-    <h2 class="entry-hint-parent">Second Blog
-    </h2>
-  </header>
-  <div class="entry-content">
-    <p>Citation @article{CustomShader, title = &#34;Second Blog&#34;, author = &#34;Prathamesh Badgujar&#34;, journal = &#34;solar-vortex.github.io&#34;, year = &#34;2025&#34;, month = &#34;Feb&#34;, url = &#34;https://solar-vortex.github.io/blog/post/customshaders/&#34; } </p>
-  </div>
-  <footer class="entry-footer"><span title='2025-02-10 17:08:07 +0530 IST'>February 10, 2025</span>&nbsp;·&nbsp;| Prathamesh Badgujar</footer>
-  <a class="entry-link" aria-label="post link to Second Blog" href="http://localhost:1313/blog/post/blog2/"></a>
-</article>
     </main>
     
 <footer class="footer">
